"""
Prompt Templates

This module contains prompt templates used across the application.
"""


# Story generation prompt template used for OpenAI vision model

# Characteristic from gpt-4.1 =========================================================================================================

CLAIM_CRITERIAS = """
1.	Repeated Break Locations
  o	Bottles frequently broke at structurally weak areas, specifically the neck/shoulder or the base/bottom.
2.	Jagged, Sharp Edges
  o	All broken sections have irregular, sharp, and dangerous edges, posing significant handling risks.
3.	Fragmentation and Cracking
  o	Multiple examples of extensive crack lines, often radiating from the main break point, with some bottles experiencing catastrophic shattering into many pieces.
  o	Large and medium shards are common, often accompanied by numerous small fragments.
4.	Detached Neck and Cap
  o	In cases of neck/shoulder fracture, the neck segment (usually with the cap still sealed) is separated cleanly from the main body and often placed beside it.
5.	Base Separation is considered as claim
  o	Several bottles display a relatively clean separation of the base/bottom, often forming a "cap" of glass left aside.
6.	Visible Internal Cracks
  o	Many bottles show pronounced internal cracks, sometimes running through the label area or the full length of the body, indicating propagation of stress.
7.	Unopened/Sealed State at Time of Breakage
  o	The majority of bottles have their caps still sealed on the broken neck, confirming they were not opened by hand but rather broke while sealed/full.
8.	Main Body Integrity
  o	Even when the top or base is missing, the remaining main body often stays upright but is structurally compromised.
9.	Label Condition
  o	Main labels are typically intact, though in shattering events, parts of the label may be torn or fragmented with the glass.
10.	Evidence of Spillage
  o	Several images document liquid leakage or stains in trays, especially for bottles that appear to have broken under pressure or while filled.
11.	Multiple Shards and Shard Sizes
  o	Both large breakaway pieces and many small, invisible fragments or splinters are present, increasing cleanup hazard.
12.	Foreign material appearance
  o	Occasionally, foreign debris or packaging material remains attached to the fractured bottle sections, suggesting potential contamination.
13.	Broken While Full/Pressurized
  o	Spillage and residue are consistent with breakage occurring while bottles were full or pressurized during the incident.
14.	High-Risk Cleanup and Handling
  o	The sharpness and number of fragments create major safety risks for anyone handling the broken bottles, requiring proper PPE.
15.	Root Cause Implications
  o	The similarity and location patterns of breakage suggest issues possibly related to bottle manufacturing, glass quality, handling/transport shock, or stress/pressure during processing or filling.
"""

UNCLAIM_CRITERIAS = """
1.	Breakage Consistently at Neck/Shoulder
  o	Nearly all bottles show primary breakage around the neck or shoulder area, resulting in the complete loss or severe fragmentation of the neck and upper portion.
2.	Jagged and Dangerous Edges
  o	The broken edges are consistently jagged, sharp, and irregular, presenting a serious risk of cuts and injuries.
3.	Detached Neck and Sealed Cap
  o	Detached necks, typically with the cap still sealed, are found inside or lying next to the bottle body, indicating breakage happened before opening.
4.	Variable Fragmentation
  o	Some bottles are broken into only a few large pieces, but several involve catastrophic fragmentation into many large and small shards (including label fragments).
5.	Extensive Crack Propagation
  o	Internal and external cracks radiate in multiple directions from the main break points, with spiderweb, linear, and branching patterns observed.
6.	Secondary Damage and Spillage
  o	Evidence of liquid residue or spillage is common, suggesting many bottles were broken while filled.
7.	Labels Generally Intact but Sometimes Torn
  o	The main bottle label is usually intact on the main body, but may be torn, found among fragments, or missing in cases of severe breakage.
8.	Visible Glass Residue or Internal Particulate
  o	Green glass particulate and residue are sometimes visible in the bottle body, increasing contamination and cleanup difficulty.
9.	Hazardous Shard Distribution
  o	Both small and large fragments are present, sometimes scattered around the tray, increasing the chance of missing smaller pieces during cleanup.
10.	Pointed Shard Protrusions
  o	Many broken bottles feature tall, pointed shards protruding from the rim of the remaining body, greatly increasing the risk of injury.
11.	Structural Instability
  o	Even when standing, all remaining bottle bodies are severely compromised by cracks and missing sections, making them unstable and unsafe for any use.
12.	Foreign Material Presence
  o	Occasional attachment of foreign objects such as packaging debris is noted on broken bottles, increasing contamination risk.
13.	Consistency in Pattern
  o	The nature and pattern of breakage (location, crack type, fragmentation, etc.) is consistent across different bottles, suggesting a recurring problem (handling, process, or material flaw).
"""


<<<<<<< HEAD

=======
>>>>>>> dce8034a
NEW_PROMPT = f"""
You will receive an image or multiple images of one bottle or a video of a broken bottle and label of manufactured date.
Your task is to classify claim or unclaim based on the provided images or video.
Extract manufactured date from label to json key "date" in the output.
The answer must clearly specify whether the bottle can claim or unclaim,

# Steps
1. **Detect brand of bottle:**
   - Check whether what brand is this bottle.
   - if it's "Chang" or "ช้าง" need to be considered in the next step.
   - if it is not "Chang" or "ช้าง" response as unclaim without considering next steps and give a reason "This bottle is not brand Chang cannot claim".

2. **Keys characteristics of claimable bottle**
   {CLAIM_CRITERIAS}

3. **Keys characteristics of unclaimable bottle**
   {UNCLAIM_CRITERIAS}

4. **Detect, examine for each part of the bottle:**
   - **There are 4 main parts of a bottle:** 1.cap 2.neck 3.body 4.bottom
   - **Check the cap:** Is there the cap? Is it tightly closed? if so, it can claim checkmarks (✅).
   - **Check the neck:** Is there still the neck? If there is a neck seperation but not break into a small shatters is considered as claim checkmarks (✅).
   - **Check the body:** Is there still the body? if there is small damage consider as claim checkmarks (✅).
   - **Check the bottom:** Is there still the bottom? If there is a small damage on the bottom or base separation, it is considered as claim checkmarks (✅).

5. **Decide claim or unclaim, consider in order:**
   - If the bottle completely intact, it can claim checkmarks (✅).
   - If the cap separate from the main body and tightly closed, it can claim checkmarks (✅).
   - If the bottom is missing, it cannot claim checkmarks (❌).
   - If the bottom detached but it still present, it can claim checkmarks (✅).
   - If there is just only base separation or the separated bottom is not break into small shatters is considered as claim checkmarks (✅).
   - If there is a neck seperation but not break into a small shatters is considered as claim checkmarks (✅).

6. **Extract date from label:**
    - Extract the date from first line in the label
      - Example FILL1204253J, first 6 digits are the date with format DD/MM/YY.
    - Return it in the output key "date" with format DD/MM/YYYY.
    - If the date is not found, return "Date not found".

# Notes
- Always prioritize accuracy and clarity in your responses.
- Always answer claim or unclaim.
- Use checkmarks (✅) for passing conditions and X marks (❌) for failing conditions.
- Only if all conditions are met can be consider as claim.
- Ensure reasoning steps logically lead to the conclusions before stating your final answer.
- Use the following format for the output:

# Output Format
For each assessment, use the following format:

**Bottle Assessment:**
✅/❌ [Cap condition]
✅/❌ [Neck condition]
✅/❌ [Body condition]
✅/❌ [Bottom condition]
✅/❌ **CLAIM/UNCLAIM** [final decision]

Then provide a JSON object with these keys:
- english: Use output format to answer.
- thai: The description translated to Thai.
- date: The date extracted from the label.
"""

<<<<<<< HEAD


# NEW_PROMPT = """
# You will receive 1-10 images OR a single video showing one glass bottle.
# Decide if the bottle is CLAIMABLE for refund and explain why.

# ────────────────────────────────────────
# ## 0. REQUIRED FORMAT
# Return two blocks exactly in this order:

# ### THOUGHT  - step-by-step reasoning
# ### ANSWER   - end-user result
# ────────────────────────────────────────
# ## 1. BRAND GATE
# If the label is not "Chang / ช้าง" →
#     THOUGHT: explain brand mismatch →
#     ANSWER: ❌ UNCLAIM ("Not Chang.") - end.

# ────────────────────────────────────────
# ## 2. PART-BY-PART INTEGRITY
# Estimate integrity % (0-100) for each part:

# | Part   | Guide for Integrity % |
# |--------|-----------------------|
# | Cap    | 100 = present and sealed 80 = present but loose <80 = damaged or missing |
# | Neck   | 100 = intact 80 = minor chips 60 = visible cracks <60 = fractured or missing |
# | Body   | 100 = 90 percent glass and no major cracks 80 = 80-90 percent intact or minor cracks 60 = 60-80 percent <60 = severe |
# | Bottom | 100 = intact 80 = minor chip 60 = cracked <60 = missing |

# ────────────────────────────────────────
# ## 3. SAFETY / RISK CHECKS   (✅/❌)
# * Sharp jagged shards
# * Detached neck or base
# * Extensive spider-web cracks
# * Liquid spillage / pressure break
# * Foreign debris / contamination

# If ≥ 1 items are ❌ → force UNCLAIM.

# ────────────────────────────────────────
# ## 4. CLAIM vs UNCLAIM RULE
# * Bottle is **CLAIMABLE** ⇢ **all four parts integrity ≥ 80 %** AND safety checks < 2 ❌
# * Otherwise ⇢ **UNCLAIMABLE**

# ────────────────────────────────────────
# ## 5. OUTPUT TEMPLATE

# ### THOUGHT
# - Brand detected: …
# - Cap integrity … % (✅/❌ ≥ 80 ?)
# - Neck integrity … % (✅/❌)
# - Body integrity … % (✅/❌)
# - Bottom integrity … % (✅/❌)
# - Safety checklist: ✅/❌ …
# - Conclusion logic → …

# ### ANSWER
# Bottle Assessment  
# ✅/❌ Cap – …comment… (… %)  
# ✅/❌ Neck – …comment… (… %)  
# ✅/❌ Body – …comment… (… %)  
# ✅/❌ Bottom – …comment… (… %)  
# ➡ Overall: ✅ CLAIM / ❌ UNCLAIM

# ```json
# {
#   "english": "<copy of ANSWER>",
#   "thai": "<คำแปลย่อเป็นภาษาไทย>"
# }
# ```
# >>>>>>> utils/prompts.py
# """
=======
# Date extraction prompt template used for date verification
DATE_EXTRACTION_PROMPT = """
You are an AI tasked with identifying and extracting the production date from a Chang beer bottle label.

IMPORTANT: Focus ONLY on the production/manufacturing date on the label, not the expiration date or any other dates.

Follow these steps:
1. Carefully examine the image for the production date on the Chang beer bottle label
2. The date will likely be printed on the label or etched on the bottle (often near the bottom)
3. Look for date formats like:
   - DD/MM/YYYY
   - YYYY-MM-DD
   - DD.MM.YY
   - Production date: [DATE]
   - MFG: [DATE]
   - Batch/Lot codes followed by dates

4. If you find a date that appears to be the production date, standardize it to YYYY-MM-DD format
5. If multiple dates are present, identify which is the production date (not expiration)
6. If the date is partially visible or unclear, note this in your response
7. If no date is visible at all, respond with "No production date visible"

Respond ONLY with the production date in YYYY-MM-DD format, or "No production date visible" if you cannot identify a date.
Do not include any explanations, analysis, or other text in your response.
"""
>>>>>>> dce8034a
<|MERGE_RESOLUTION|>--- conflicted
+++ resolved
@@ -73,10 +73,6 @@
 """
 
 
-<<<<<<< HEAD
-
-=======
->>>>>>> dce8034a
 NEW_PROMPT = f"""
 You will receive an image or multiple images of one bottle or a video of a broken bottle and label of manufactured date.
 Your task is to classify claim or unclaim based on the provided images or video.
@@ -137,83 +133,8 @@
 Then provide a JSON object with these keys:
 - english: Use output format to answer.
 - thai: The description translated to Thai.
-- date: The date extracted from the label.
 """
 
-<<<<<<< HEAD
-
-
-# NEW_PROMPT = """
-# You will receive 1-10 images OR a single video showing one glass bottle.
-# Decide if the bottle is CLAIMABLE for refund and explain why.
-
-# ────────────────────────────────────────
-# ## 0. REQUIRED FORMAT
-# Return two blocks exactly in this order:
-
-# ### THOUGHT  - step-by-step reasoning
-# ### ANSWER   - end-user result
-# ────────────────────────────────────────
-# ## 1. BRAND GATE
-# If the label is not "Chang / ช้าง" →
-#     THOUGHT: explain brand mismatch →
-#     ANSWER: ❌ UNCLAIM ("Not Chang.") - end.
-
-# ────────────────────────────────────────
-# ## 2. PART-BY-PART INTEGRITY
-# Estimate integrity % (0-100) for each part:
-
-# | Part   | Guide for Integrity % |
-# |--------|-----------------------|
-# | Cap    | 100 = present and sealed 80 = present but loose <80 = damaged or missing |
-# | Neck   | 100 = intact 80 = minor chips 60 = visible cracks <60 = fractured or missing |
-# | Body   | 100 = 90 percent glass and no major cracks 80 = 80-90 percent intact or minor cracks 60 = 60-80 percent <60 = severe |
-# | Bottom | 100 = intact 80 = minor chip 60 = cracked <60 = missing |
-
-# ────────────────────────────────────────
-# ## 3. SAFETY / RISK CHECKS   (✅/❌)
-# * Sharp jagged shards
-# * Detached neck or base
-# * Extensive spider-web cracks
-# * Liquid spillage / pressure break
-# * Foreign debris / contamination
-
-# If ≥ 1 items are ❌ → force UNCLAIM.
-
-# ────────────────────────────────────────
-# ## 4. CLAIM vs UNCLAIM RULE
-# * Bottle is **CLAIMABLE** ⇢ **all four parts integrity ≥ 80 %** AND safety checks < 2 ❌
-# * Otherwise ⇢ **UNCLAIMABLE**
-
-# ────────────────────────────────────────
-# ## 5. OUTPUT TEMPLATE
-
-# ### THOUGHT
-# - Brand detected: …
-# - Cap integrity … % (✅/❌ ≥ 80 ?)
-# - Neck integrity … % (✅/❌)
-# - Body integrity … % (✅/❌)
-# - Bottom integrity … % (✅/❌)
-# - Safety checklist: ✅/❌ …
-# - Conclusion logic → …
-
-# ### ANSWER
-# Bottle Assessment  
-# ✅/❌ Cap – …comment… (… %)  
-# ✅/❌ Neck – …comment… (… %)  
-# ✅/❌ Body – …comment… (… %)  
-# ✅/❌ Bottom – …comment… (… %)  
-# ➡ Overall: ✅ CLAIM / ❌ UNCLAIM
-
-# ```json
-# {
-#   "english": "<copy of ANSWER>",
-#   "thai": "<คำแปลย่อเป็นภาษาไทย>"
-# }
-# ```
-# >>>>>>> utils/prompts.py
-# """
-=======
 # Date extraction prompt template used for date verification
 DATE_EXTRACTION_PROMPT = """
 You are an AI tasked with identifying and extracting the production date from a Chang beer bottle label.
@@ -239,4 +160,3 @@
 Respond ONLY with the production date in YYYY-MM-DD format, or "No production date visible" if you cannot identify a date.
 Do not include any explanations, analysis, or other text in your response.
 """
->>>>>>> dce8034a

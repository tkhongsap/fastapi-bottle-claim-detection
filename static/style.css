:root {
    --primary-color: #4e54c8;
    --primary-dark: #2c2f75;
    --primary-light: #8f94fb;
    --success-color: #0ead69;
    --warning-color: #f08700;
    --danger-color: #e63946;
    --light-bg: #f8f9fa;
    --dark-text: #343a40;
    --light-text: #f8f9fa;
    --gray-text: #6c757d;
    --border-radius: 12px;
    --card-shadow: 0 8px 15px rgba(0, 0, 0, 0.1);
    --transition: all 0.3s ease;
}

* {
    margin: 0;
    padding: 0;
    box-sizing: border-box;
}

body {
    font-family: 'Poppins', 'Noto Sans Thai', sans-serif;
    line-height: 1.6;
    color: var(--dark-text);
    background-color: #f5f7fa;
    min-height: 100vh;
    display: flex;
    flex-direction: column;
    margin: 0;
}

a {
    text-decoration: none;
    color: var(--primary-color);
}

.container {
    width: 92%;
    max-width: 1200px;
    margin: 0 auto;
    padding: 1.5rem 0;
}

/* Hero Section */
.hero {
    background: linear-gradient(135deg, var(--primary-color), var(--primary-light));
    color: white;
    text-align: center;
    padding: 3rem 2rem;
    position: relative;
    overflow: hidden;
}

/* Navigation Menu */
.nav-menu {
    position: absolute;
    top: 20px;
    right: 20px;
    display: flex;
    align-items: center;
    gap: 15px;
    z-index: 10;
}

.nav-menu-item {
    color: white;
    text-decoration: none;
    padding: 6px 12px;
    border-radius: 4px;
    background-color: rgba(0, 0, 0, 0.2);
    transition: all 0.2s ease;
    font-size: 0.9rem;
    display: flex;
    align-items: center;
    gap: 5px;
}

.nav-menu-item:hover {
    background-color: rgba(0, 0, 0, 0.4);
    transform: translateY(-2px);
}

.nav-menu-item.active {
    background-color: rgba(0, 0, 0, 0.4);
    font-weight: 500;
}

.language-dropdown {
    position: relative;
}

.language-dropdown-content {
    display: none;
    position: absolute;
    top: 100%;
    right: 0;
    background-color: white;
    border-radius: 4px;
    box-shadow: 0 4px 8px rgba(0, 0, 0, 0.2);
    overflow: hidden;
    margin-top: 5px;
    min-width: 120px;
}

.language-dropdown:hover .language-dropdown-content {
    display: block;
}

.lang-option {
    display: block;
    color: var(--dark-text);
    padding: 8px 16px;
    text-decoration: none;
    text-align: left;
    transition: all 0.2s ease;
}

.lang-option:hover {
    background-color: #f0f4f8;
}

.lang-option.active {
    background-color: var(--primary-light);
    color: white;
}

@media (max-width: 768px) {
    .nav-menu {
        top: 10px;
        right: 10px;
        gap: 10px;
    }
    
    .nav-menu-item {
        padding: 5px 8px;
        font-size: 0.8rem;
    }
}

@media (max-width: 480px) {
    .nav-menu {
        position: relative;
        top: 0;
        right: 0;
        justify-content: center;
        margin-top: 15px;
    }
}

.hero::before {
    content: '';
    position: absolute;
    top: 0;
    left: 0;
    width: 100%;
    height: 100%;
    background: url('data:image/svg+xml;utf8,<svg xmlns="http://www.w3.org/2000/svg" viewBox="0 0 200 200" width="200" height="200"><path fill="rgba(255, 255, 255, 0.1)" d="M30,-40.8C40.2,-31.1,50.4,-21.5,54.6,-9.1C58.8,3.4,57.1,18.6,49.2,28.9C41.3,39.2,27.4,44.6,13.5,48.9C-0.5,53.2,-14.4,56.4,-29.2,52.6C-44,48.8,-59.6,38.1,-65.3,23.1C-71,8.2,-66.7,-10.9,-57.7,-25.2C-48.6,-39.5,-34.9,-49,-21.1,-53.6C-7.3,-58.2,6.5,-57.8,17.2,-52.2C27.9,-46.7,35.6,-36,45.8,-26.4C56,-16.7,66.1,-8.4,67,0.6C67.9,9.4,59.5,18.9,49.9,23.7C40.2,28.4,29.3,28.4,20.2,34.2C11.1,40,3.7,51.6,-3.6,56.5C-10.9,61.4,-18.2,59.7,-28.1,57.5C-38.1,55.3,-50.8,52.5,-56.5,44.1C-62.3,35.6,-61.1,21.4,-63.5,7.5C-65.9,-6.5,-71.9,-20.2,-68.5,-31.1C-65.1,-42,-52.3,-50.2,-39.1,-56.9C-25.9,-63.7,-12.9,-69.2,-0.2,-68.9C12.6,-68.6,25.2,-62.6,30,-53.6C34.8,-44.6,32,-32.5,30,-20.4C28,-8.3,26.9,3.8,25.9,16.2C25,28.6,24.2,41.2,16.7,46.3C9.2,51.4,-5,48.9,-19,45.6C-33,42.4,-46.8,38.3,-57.2,29C-67.6,19.6,-74.5,5.1,-73.8,-9.3C-73.1,-23.6,-64.7,-37.8,-52.5,-44.6C-40.3,-51.3,-24.2,-50.7,-9.6,-56.5C5,-62.3,18.1,-74.5,29.7,-74.9C41.3,-75.2,51.3,-63.6,57.1,-50.8C62.9,-38,64.4,-24,58.6,-14.5C52.8,-5,39.8,0,32.9,9.2C26.1,18.3,25.4,31.6,19.9,39.7C14.3,47.9,3.9,50.9,-4.7,47.3C-13.3,43.7,-19.9,33.5,-24.8,24.6C-29.7,15.7,-33,8,-38.3,-2.1C-43.7,-12.2,-51.1,-24.9,-48.6,-34.2C-46.1,-43.5,-33.6,-49.5,-21.5,-55.9C-9.5,-62.2,2.2,-68.8,12.5,-66.6C22.8,-64.3,31.8,-53.1,38.8,-42.2Z" transform="translate(100 100)"></path></svg>') center center / cover no-repeat;
    opacity: 0.4;
}

.hero-content {
    position: relative;
    z-index: 1;
    max-width: 800px;
    margin: 0 auto;
}

.hero h1 {
    font-size: 2.8rem;
    margin-bottom: 0.5rem;
    font-weight: 700;
    letter-spacing: 1px;
    text-shadow: 2px 2px 4px rgba(0, 0, 0, 0.2);
}

.hero .subtitle {
    font-size: 1.2rem;
    margin-bottom: 1.5rem;
    font-weight: 300;
    max-width: 600px;
    margin-left: auto;
    margin-right: auto;
}

.hero-cta {
    margin-top: 1.5rem;
}

.cta-button {
    display: inline-block;
    background-color: white;
    color: var(--primary-color);
    font-weight: 600;
    padding: 0.7rem 1.8rem;
    border-radius: 30px;
    font-size: 1rem;
    transition: var(--transition);
    box-shadow: 0 4px 12px rgba(0, 0, 0, 0.15);
}

.cta-button:hover {
    transform: translateY(-2px);
    box-shadow: 0 6px 15px rgba(0, 0, 0, 0.2);
}

/* Card Styles */
.card {
    background: white;
    border-radius: var(--border-radius);
    box-shadow: var(--card-shadow);
    margin-bottom: 1.5rem;
    overflow: hidden;
    transition: var(--transition);
}

.card:hover {
    box-shadow: 0 8px 16px rgba(0, 0, 0, 0.1);
    transform: translateY(-2px);
}

.card-header {
    padding: 1.25rem 1.75rem;
    border-bottom: 1px solid rgba(0, 0, 0, 0.05);
}

.card-header h2 {
    font-size: 1.5rem;
    color: var(--primary-color);
    margin-bottom: 0.5rem;
    display: flex;
    align-items: center;
    gap: 0.5rem;
}

.card-header i {
    font-size: 1.2rem;
}

.card-header p {
    color: var(--gray-text);
    font-size: 0.95rem;
}

.card-body {
    padding: 1.5rem;
}

/* Upload Form Styles */
.upload-area {
    padding: 2rem;
    border: 2px solid #d1d5db;
    border-radius: var(--border-radius);
    text-align: center;
    margin-bottom: 1.5rem;
    transition: var(--transition);
    background-color: #f5f7ff;
    position: relative;
    min-height: 200px;
    display: flex;
    flex-direction: column;
    justify-content: center;
    overflow: hidden;
    max-height: 600px;
}

.upload-area:hover, .upload-area.highlight {
    border-color: var(--primary-color);
    background-color: #eef1ff;
    box-shadow: 0 4px 10px rgba(78, 84, 200, 0.1);
}

.upload-area.highlight {
    border-width: 3px;
    border-style: solid;
    border-color: var(--primary-color);
    box-shadow: 0 6px 15px rgba(78, 84, 200, 0.2);
}

.upload-area.has-files {
    padding: 1rem;
    min-height: auto;
    background-color: #f8f9fb;
    display: block;
    overflow: visible;
}

.upload-area.has-files.has-video {
    padding: 1rem;
    height: auto;
    overflow: visible;
}

.upload-area.has-files .preview-content.single-video {
    margin-bottom: 0.5rem;
}

.file-input-label {
    cursor: pointer;
    display: flex;
    flex-direction: column;
    align-items: center;
    gap: 1rem;
    font-weight: 500;
    color: var(--primary-color);
}

.upload-area.has-files .file-input-placeholder {
    display: none;
}

.file-input-placeholder {
    display: flex;
    flex-direction: column;
    align-items: center;
    gap: 1rem;
}

.file-input-label p {
    font-size: 1.1rem;
    margin: 0.5rem 0;
    color: var(--gray-text);
}

.file-input-label i {
    font-size: 3rem;
    color: var(--primary-color);
    margin-bottom: 0.5rem;
    transition: var(--transition);
}

.upload-area:hover .file-input-label i {
    transform: scale(1.1);
}

.file-input-label span {
    background-color: var(--primary-color);
    color: white;
    padding: 0.6rem 1.2rem;
    border-radius: 30px;
    font-weight: 500;
    box-shadow: 0 4px 8px rgba(78, 84, 200, 0.2);
    transition: var(--transition);
    display: inline-block;
}

.file-input-label:hover span {
    background-color: var(--primary-dark);
    transform: translateY(-2px);
    box-shadow: 0 6px 12px rgba(78, 84, 200, 0.3);
}

input[type="file"] {
    width: 0.1px;
    height: 0.1px;
    opacity: 0;
    overflow: hidden;
    position: absolute;
    z-index: -1;
}

.file-note {
    margin-top: 1.2rem;
    font-size: 0.9rem;
    color: var(--gray-text);
    display: flex;
    align-items: center;
    justify-content: center;
    gap: 0.3rem;
}

.file-limits {
    margin-top: 0.5rem;
    font-size: 0.85rem;
    color: var(--warning-color);
    display: flex;
    align-items: center;
    justify-content: center;
    gap: 0.3rem;
}

.file-limits i {
    font-size: 0.9rem;
    color: var(--warning-color);
}

/* Integrated Preview Styles */
.preview-content {
    padding: 1rem;
    display: grid;
    grid-template-columns: repeat(auto-fill, minmax(120px, 1fr));
    gap: 1rem;
    justify-content: center;
    align-items: center;
    width: 100%;
    background-color: white;
    margin-top: 1rem;
    max-height: 300px;
    overflow-y: auto;
    border-radius: 8px;
    background-color: #f8f9fb;
    scrollbar-width: thin;
    scrollbar-color: var(--primary-light) #f0f0f0;
}

.preview-item {
    position: relative;
    width: 100%;
    border-radius: 8px;
    overflow: hidden;
    box-shadow: 0 2px 6px rgba(0, 0, 0, 0.1);
    transition: transform 0.2s ease;
    aspect-ratio: 1 / 1;
}

.preview-item:hover {
    transform: scale(1.05);
}

.preview-item img {
    width: 100%;
    height: 100%;
    display: block;
    object-fit: cover;
    border-radius: 6px;
}

.preview-item video {
    width: 100%;
    height: 100%;
    display: block;
    object-fit: cover;
    border-radius: 6px;
}

/* Enhanced remove button styling */
.preview-item .remove-item {
    position: absolute;
    top: 6px;
    right: 6px;
    background-color: rgba(0, 0, 0, 0);
    color: rgba(255, 255, 255, 0); 
    border: none;
    border-radius: 4px;
    width: 22px;
    height: 22px;
    font-size: 11px;
    display: flex;
    align-items: center;
    justify-content: center;
    cursor: pointer;
    transition: all 0.2s ease;
    z-index: 10;
    opacity: 0;
    padding: 0;
    pointer-events: none; /* Initially not clickable */
}

/* Show remove button on hover */
.preview-item:hover .remove-item {
    background-color: rgba(60, 60, 60, 0.7);
    color: rgba(255, 255, 255, 0.9);
    opacity: 1;
    pointer-events: auto; /* Make clickable on hover */
    backdrop-filter: blur(2px);
}

.preview-item .remove-item:hover {
    background-color: rgba(229, 57, 53, 0.85);
    color: white;
    transform: scale(1.1);
}

.preview-item .remove-item:active {
    transform: scale(0.95);
}

.preview-item .remove-item i {
    position: relative;
    line-height: 1;
}

/* Animation for removing items */
@keyframes fadeOut {
    from { opacity: 1; transform: scale(1); }
    to { opacity: 0; transform: scale(0.8); }
}

.preview-item.removing {
    animation: fadeOut 0.3s ease forwards;
    pointer-events: none;
}

/* Animation for reflowing items */
@keyframes reflow {
    from { transform: translateY(10px); opacity: 0.5; }
    to { transform: translateY(0); opacity: 1; }
}

.preview-item.reflowing {
    animation: reflow 0.3s ease forwards;
}

.preview-item .file-info {
    display: none;
    position: absolute;
    bottom: 0;
    left: 0;
    right: 0;
    background-color: rgba(0, 0, 0, 0.7);
    color: white;
    padding: 4px;
    font-size: 10px;
    text-align: center;
    overflow: hidden;
    text-overflow: ellipsis;
    white-space: nowrap;
}

.preview-item:hover .file-info {
    display: block;
}

/* Fix for single video preview */
.preview-content.single-video {
    display: block;
    max-height: 450px;
    overflow: hidden;
    width: 100%;
}

.preview-content.single-video .preview-item {
    max-width: 100%;
    width: 100%;
    aspect-ratio: 16 / 9;
    margin: 0 auto;
    height: auto;
    max-height: 450px;
    position: relative;
}

.preview-content.single-video video {
    width: 100%;
    height: 100%;
    object-fit: contain;
    background-color: #000;
    border-radius: 6px;
    max-height: 450px;
}

.preview-container {
    display: none; /* We don't need this anymore */
}

/* Adjust for mobile */
@media (max-width: 768px) {
    .preview-content {
        grid-template-columns: repeat(auto-fill, minmax(80px, 1fr));
        gap: 0.5rem;
    }
    
    .upload-area.has-files {
        padding: 1rem;
    }
}

/* Token Usage */
.token-usage {
    background-color: #f8f9fb;
    border-radius: var(--border-radius);
    padding: 1.25rem;
    border: 1px solid #e2e8f0;
}

.token-usage h3 {
    font-size: 1.05rem;
    margin-bottom: 0.875rem;
    color: var(--primary-dark);
    display: flex;
    align-items: center;
    gap: 0.5rem;
}

.stats-grid {
    display: grid;
    grid-template-columns: repeat(2, 1fr);
    gap: 0.875rem;
}

.stat-item {
    background-color: white;
    padding: 0.875rem;
    border-radius: 8px;
    display: flex;
    flex-direction: column;
    align-items: center;
    box-shadow: 0 2px 4px rgba(0, 0, 0, 0.05);
}

.cost-container {
    grid-column: span 2;
}

.cost-values {
    display: flex;
    align-items: center;
    justify-content: center;
    gap: 0.3rem;
}

.cost-separator {
    color: var(--gray-text);
    font-weight: 400;
}

.stat-label {
    font-size: 0.85rem;
    color: var(--gray-text);
    margin-bottom: 0.5rem;
}

.stat-value {
    font-size: 1.2rem;
    font-weight: 600;
    color: var(--primary-color);
}

#input-tokens, #output-tokens {
    color: var(--primary-dark);
}

#cost-usd, #cost-thb {
    color: var(--success-color);
}

/* Error Message */
.error-card {
    display: none;
    padding: 1.5rem;
    text-align: center;
    background-color: #fff5f5;
    border-left: 4px solid var(--danger-color);
}

.error-card i {
    font-size: 2rem;
    color: var(--danger-color);
    margin-bottom: 1rem;
}

.error-card p {
    color: var(--danger-color);
    font-weight: 500;
    margin-bottom: 1.25rem;
}

.retry-button {
    background-color: var(--primary-color);
    color: white;
    border: none;
    border-radius: 30px;
    padding: 0.6rem 1.2rem;
    font-size: 0.95rem;
    cursor: pointer;
    transition: var(--transition);
    display: inline-flex;
    align-items: center;
    gap: 0.5rem;
}

.retry-button:hover {
    background-color: var(--primary-dark);
    transform: translateY(-2px);
    box-shadow: 0 4px 8px rgba(0, 0, 0, 0.15);
}

.retry-button:active {
    transform: translateY(0);
}

/* Results display state */
#results {
    display: none;
}

/* Footer */
footer {
    margin-top: auto;
    background-color: #f1f5f9;
    padding: 1.25rem 0;
    text-align: center;
}

footer p {
    color: var(--gray-text);
    font-size: 0.9rem;
}

/* Responsive */
@media (max-width: 768px) {
    .hero h1 {
        font-size: 2.2rem;
    }
    
    .hero .subtitle {
        font-size: 1rem;
    }
    
    .hero {
        padding: 2.5rem 1.5rem;
    }
    
    .card-header, .card-body {
        padding: 1rem;
    }
    
    .stats-grid {
        grid-template-columns: 1fr;
    }
    
    .cost-container {
        grid-column: span 1;
    }
    
    .file-input-label i {
        font-size: 2.5rem;
    }
    
    .file-input-label p {
        font-size: 1rem;
    }
    
    .upload-area {
        padding: 1.5rem 1rem;
    }
    
    .submit-button {
        padding: 0.8rem;
        font-size: 1rem;
    }
    
    .copy-btn {
        top: 5px;
        right: 5px;
        padding: 0.2rem 0.4rem;
        font-size: 0.8rem;
    }
    
    .caption-content p {
        padding: 1rem;
        font-size: 0.9rem;
    }
}

@media (max-width: 480px) {
    .hero h1 {
        font-size: 1.8rem;
    }
    
    .hero .subtitle {
        font-size: 0.9rem;
    }
    
    .card-header h2 {
        font-size: 1.3rem;
    }
    
    .card-header p {
        font-size: 0.85rem;
    }
    
    .container {
        width: 95%;
        padding: 1rem 0;
    }
    
    .file-input-label span {
        padding: 0.5rem 1rem;
        font-size: 0.9rem;
    }
    
    .file-note {
        font-size: 0.8rem;
    }
    
    .stat-value {
        font-size: 1rem;
    }
    
    .token-usage h3 {
        font-size: 1rem;
    }
    
    .caption-box h3 {
        font-size: 0.95rem;
        padding: 0.7rem;
    }
}

/* Submit Button */
.submit-button {
    width: 100%;
    padding: 1rem;
    background: linear-gradient(to right, var(--primary-color), var(--primary-light));
    color: white;
    border: none;
    border-radius: 30px;
    font-weight: 600;
    font-size: 1.1rem;
    cursor: pointer;
    transition: var(--transition);
    display: flex;
    align-items: center;
    justify-content: center;
    gap: 0.5rem;
}

.menu {
    display: flex;
    justify-content: flex-end;
    align-items: end;
}

.document-button {
    background-color: var(--primary-color);
    color: white;
    padding: 0.6rem 1.2rem;
    border-radius: 30px;
    font-weight: 500;
    box-shadow: 0 4px 8px rgba(78, 84, 200, 0.2);
    transition: var(--transition);
    display: inline-block;
    position: relative;
    right: 10;
}

.document-button:hover {
    transform: translateY(-2px);
    box-shadow: 0 6px 15px rgba(78, 84, 200, 0.3);
    color: white !important; /* Keep text white on hover */
}

.document-button:active {
    transform: translateY(1px);
}

.submit-button:hover {
    transform: translateY(-2px);
    box-shadow: 0 6px 15px rgba(78, 84, 200, 0.3);
}

.submit-button:active {
    transform: translateY(1px);
}

/* Loading State */
#loading {
    display: none;
    padding: 2rem;
    text-align: center;
}

.spinner {
    width: 50px;
    height: 50px;
    border: 5px solid rgba(78, 84, 200, 0.2);
    border-top-color: var(--primary-color);
    border-radius: 50%;
    margin: 0 auto 1.5rem;
    animation: spin 1s linear infinite;
}

@keyframes spin {
    to {
        transform: rotate(360deg);
    }
}

/* Results Section */
.caption-container {
    display: grid;
    grid-template-columns: 1fr;
    gap: 1.25rem;
    margin-bottom: 1.5rem;
}

@media (min-width: 768px) {
    .caption-container {
        grid-template-columns: 1fr 1fr;
    }
}

.caption-box {
    border: 1px solid #e2e8f0;
    border-radius: var(--border-radius);
    overflow: hidden;
}

.caption-box h3 {
    padding: 0.875rem;
    background-color: #f8f9fa;
    border-bottom: 1px solid #e2e8f0;
    font-size: 1.05rem;
    font-weight: 600;
    color: var(--dark-text);
    display: flex;
    align-items: center;
    gap: 0.5rem;
}

.caption-content {
    position: relative;
}

.caption-content p {
    padding: 1.25rem;
    min-height: 90px;
    background-color: white;
    font-size: 0.95rem;
    line-height: 1.7;
    color: var(--dark-text);
    white-space: pre-wrap;
    padding-right: 2.5rem;
}

.copy-btn {
    position: absolute;
    top: 10px;
    right: 10px;
    background-color: white;
    border: 1px solid #e2e8f0;
    border-radius: 4px;
    padding: 0.3rem 0.5rem;
    cursor: pointer;
    font-size: 0.9rem;
    opacity: 0.7;
    transition: var(--transition);
}

.copy-btn:hover {
    opacity: 1;
    background-color: var(--primary-light);
    color: white;
}

/* Only show scrollbar when necessary */
.preview-content::-webkit-scrollbar {
    width: 6px;
}

.preview-content::-webkit-scrollbar-track {
    background: #f0f0f0;
    border-radius: 4px;
}

.preview-content::-webkit-scrollbar-thumb {
    background-color: var(--primary-light);
    border-radius: 4px;
<<<<<<< HEAD
} 


.floating-docs-button {
    position: fixed;
    bottom: 2rem;
    right: 2rem;
    width: 3.5rem;
    height: 3.5rem;
    border-radius: 50%;
    background: linear-gradient(135deg, var(--primary-color), var(--primary-light));
    color: white;
    display: flex;
    align-items: center;
    justify-content: center;
    box-shadow: 0 4px 10px rgba(0, 0, 0, 0.2);
    transition: all 0.3s ease;
    z-index: 1000;
}

.floating-docs-button i {
    font-size: 1.5rem;
}

.floating-docs-button:hover {
    transform: translateY(-4px);
    box-shadow: 0 6px 15px rgba(78, 84, 200, 0.4);
}

@media (max-width: 768px) {
    .floating-docs-button {
        width: 3rem;
        height: 3rem;
        bottom: 1.5rem;
        right: 1.5rem;
    }
    
    .floating-docs-button i {
        font-size: 1.2rem;
    }
}
=======
}

/* Thai language support */
body {
    font-family: 'Poppins', 'Noto Sans Thai', sans-serif;
}

/* Language selector styling */
.language-selector {
    position: absolute;
    top: 20px;
    right: 20px;
    color: white;
    background-color: rgba(0, 0, 0, 0.3);
    padding: 8px 12px;
    border-radius: 4px;
    font-size: 0.9rem;
}

.lang-btn {
    background: none;
    border: none;
    color: white;
    cursor: pointer;
    padding: 3px 5px;
    margin: 0 2px;
    border-radius: 3px;
    transition: all 0.2s ease;
}

.lang-btn:hover {
    background-color: rgba(255, 255, 255, 0.2);
}

.lang-btn.active {
    background-color: rgba(255, 255, 255, 0.3);
    font-weight: bold;
} 
>>>>>>> 25e34949
<|MERGE_RESOLUTION|>--- conflicted
+++ resolved
@@ -957,49 +957,6 @@
 .preview-content::-webkit-scrollbar-thumb {
     background-color: var(--primary-light);
     border-radius: 4px;
-<<<<<<< HEAD
-} 
-
-
-.floating-docs-button {
-    position: fixed;
-    bottom: 2rem;
-    right: 2rem;
-    width: 3.5rem;
-    height: 3.5rem;
-    border-radius: 50%;
-    background: linear-gradient(135deg, var(--primary-color), var(--primary-light));
-    color: white;
-    display: flex;
-    align-items: center;
-    justify-content: center;
-    box-shadow: 0 4px 10px rgba(0, 0, 0, 0.2);
-    transition: all 0.3s ease;
-    z-index: 1000;
-}
-
-.floating-docs-button i {
-    font-size: 1.5rem;
-}
-
-.floating-docs-button:hover {
-    transform: translateY(-4px);
-    box-shadow: 0 6px 15px rgba(78, 84, 200, 0.4);
-}
-
-@media (max-width: 768px) {
-    .floating-docs-button {
-        width: 3rem;
-        height: 3rem;
-        bottom: 1.5rem;
-        right: 1.5rem;
-    }
-    
-    .floating-docs-button i {
-        font-size: 1.2rem;
-    }
-}
-=======
 }
 
 /* Thai language support */
@@ -1037,5 +994,4 @@
 .lang-btn.active {
     background-color: rgba(255, 255, 255, 0.3);
     font-weight: bold;
-} 
->>>>>>> 25e34949
+} 